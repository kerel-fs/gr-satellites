# Changelog
All notable changes to this project will be documented in this file.

The format is based on [Keep a Changelog](https://keepachangelog.com/en/1.0.0/),
and this project adheres to [Semantic Versioning](https://semver.org/spec/v2.0.0.html).

## Unreleased

### Added
- Support for FossaSat-1B and FossaSat-2
- Support for VZLUSAT-2
- PDU Head/Tail block
- Support for BOBCAT-1
- Support for SPOC

### Changed
- Replaced boost::bind() by C++ lambdas
<<<<<<< HEAD
- Definitive NORAD IDs for NETSAT 1-4
- Updated AISTECHSAT-2 transmit frequency
=======
- Refactored Reed-Solomon decoder C++ blocks
- Refactored CCSDS deframer blocks to allow more generality
>>>>>>> 1e4a3609

### Removed
- Deprecated CC11xx remove length, Header remover and Strip AX.25 header in favour of PDU Head/Tail
- Deprecated Astrocast 9k6 deframer in favour of the new CCSDS Reed-Solomon deframer

## [3.5.2] - 2020-10-21

### Changed
- Fixed bug in S-NET deframer

## [3.5.1] - 2020-10-17

### Changed
- Added final NORAD ID for DEKART
- Fixed bug in SALSAT CRC calculation

## [3.5.0] - 2020-10-08

### Added
- Option for generating correct recording timestamps by playing back at 1x speed
- Option for listing the supported satellites in gr_satellites
- Mobitex and Mobitex-NX deframer
- Support for SALSAT
- Support for MEZNSAT
- Support for satellites using Mobitex and Mobitex-NX (D-STAR ONE, BEESAT, TECHNOSAT,
  AMGU-1, SOKRAT, DEKART)
- Support for NETSAT 1, 2, 3, 4
- Support for NORBI
- Support for KAIDUN-1

### Fixed
- Bug with Reed-Solomon decoder that prevented building on i386 since v3.3.0

## [3.4.0] - 2020-09-12

### Added
- SatYAML file for STRAND-1
- Audio source in gr_satellites
- SatYAML file for AmicalSat
- SatYAML file for UPMSat 2
- Support for NASA-DSN convention in CCSDS concatenated frames
- Support for TRISAT
- TCP KISS server and ZMQ PUB socket to send decoded frames	
- CSP fragmentation flag
- SatYAML file for ION-MK01

### Changed
- Enable full printing of construct strings

## [3.3.0] - 2020-08-11

### Added
- Documentation for installing with conda
- SatYAML file for GO-32
- KISS output from gr_satellites and the KISS file sink includes timestamps
- Support for building with MSVC in Windows

### Changed
- Telemetry conversion formulas for BY02
- JY1SAT SSDV decoder utility now uses KISS files as input
- Removed dependence on libfec. The Reed-Solomon codes from libfec are now included in gr-satellites.
- Added 4k8 modulation to SpooQy-1

### Fixed
- Bug in Telemetry parser block when used from GRC
- Delphini-1 SatYAML file
- Stray line in Lucky7 deframer GRC block

## [3.2.0] - 2020-07-14

### Added
- Option not to add a control byte in PDU to KISS
- Connection to the Harbin Institute of Technology telemetry proxy from Telemetry Submit

### Fixed
- Bug that prevented the NORAD field from appearing in Telemetry Submit

## [3.1.0] - 2020-07-11

### Added
- Example flowgraphs from gr-kiss
- Support for CAS-6
- Option to disable scrambler in CCSDS deframers
- Note about volk_profile in the documentation
- Missing .yml grc file for LilacSat-1 deframer
- Support for BY02
- Command line options for satellite decoder block and components
- More documentation about --dump_path

### Changed
- Do not use DC-block in AFSK demodulator
- Remove second lowpass filter in BPSK demodulator
- Improvements in LilacSat-1 demuxer and deframer
- Ported NRZI encoder and decoder to C++
- Re-encode frame in SMOG-P RA decoder to check decoding correctness

### Fixed
- Cmake warning when searching for libfec
- Minor corrections to documentation
- Bug in HDLC Framer

### Removed
- Deprecated SMOG-P packet filter block

## [3.0.0] - 2020-06-03

Changes from 3.0.0-rc1

### Added
- Download instructions in documentation
- Support for AO-27
- Support for FALCONSAT-3
- Test for unknown keywords in SatYAML files

### Fixed
- Test execution in gr-satellites is not yet installed
- Minor typos in documentation
- Added missing af_carrier to AFSK SatYAML files
- swig and PythonLibs are now mandatory when running cmake
- Missing import in AFSK demodulator

### Removed
- Deprecated LilacSat-2 flowgraphs in apps/

## [3.0.0-rc1] - 2020-05-17

Large refactor release bringing new functionality and improvements. This is an overview of the main changes:

### Added
- gr_satellites command line tool
- Satellite decoder block
- Components
- SatYAML files
- File and image receiver
- Sphinx Documentation

### Changed
- Performance improvements to the demodulators

### Removed
- A number of deprecated low level blocks

## [2.3.2] - 2020-05-16
### Fixed
- Bug in telemetry submitter caused by HTTP 400 error

## [2.3.1] - 2020-04-11
### Fixed
- Bug in FUNcube telemetry parser

## [2.3.0] - 2020-02-05
### Added
- Support for SMOG-P and ATL-1 at 2500 and 12500 baud
- Support for construct 2.10
### Fixed
- Bug with DC block and AGC of SMOG-P and ATL-1 potentially causing crashes

## [2.2.0] - 2020-01-01
### Added
- Support for SMOG-P and ATL-1
- Support for DUCHIFAT-3
- Support for OPS-SAT
- Standanlone decoder for AAUSAT-4
- Support for FloripaSat-1
- BME telemetry forwarder
### Changed
- Replaced AO-40 synchronizer by more general distributed synchronizer
- Replaced AO-40 deinterleaver by more general matrix deinterleaver

## [2.1.0] - 2019-11-01
### Added
- Support for Luojia-1
### Fixed
- Corrected FACSAT NORAD ID

## [2.0.0] - 2019-10-10
### Added
- Support for GNU Radio 3.8
- Support for 4k8 in ESEO decoder

### Removed
- Support for GNU Radio 3.7

## [1.8.1] - 2019-10-07
### Fixed
- Bug with FUNcube telemetry submitter in some flowgraphs

## [1.8.0] - 2019-10-04
### Added
- Światowid image decoder
- Support for Taurus-1
- CCSDS blocks from SOCIS

### Fixed
- KISS and HDLC blocks from gr-kiss in some flowgraphs

## [1.7.0] - 2019-08-31
### Added
- Support for EntrySat
- Support for Delphini-1
- Support for AmGU-1
- Support for Sokrat
- Support for BEESAT-9
- Support for Lucky-7
- Support for Światowid 9k6 protocol

### Removed
- Telemetry submitter for EntrySat

### Fixed
- Bug in FUNcube telemetry parsing

## [1.6.0] - 2019-07-05
### Added
- Support for SpooQy-1
- Generic 1k2 AFSK AX.25 decoder

### Fixed
- Bug in AAUSAT-4 decoder

### Removed
- SatNOGS telemetry forwarders for satellites not coordinated by IARU

## [1.5.0] - 2019-05-01
### Added
- Support for AISTECHSAT-3
- JY1SAT SSDV decoder
- Support for MYSAT 1

### Fixed
- Bugs in FUNcube telemetry parser

## [1.4.0] - 2019-04-07
### Added
- Support for 1KUNS-PF in 9k6 mode
- Support for AISTECH-2
- Support for EQUiSat
- Support for QO-100
- Support for AstroCast 0.1 new protocol and 9k6 mode

### Fixed
- Bugs regarding malformed or unknown frames in Funcube tlm decoder

## [1.3.1] - 2019-01-06
### Fixed
- Bug in the Reed-Solomon decoder (affects ESEO decoder)

## [1.3.0] - 2019-01-05
### Added
- Support for FMN-1
- Support for Shaonian Xing
- Support for Zhou Enlai
- Support for TY 4-01
- Support for FACSAT-1
- Support for INNOSAT-2
- Support for Reaktor Hello World
- CC110x decoder
- Support for 3CAT-1
- Generic FSK AX.25 decoders
- Support for JY1-Sat
- Support for Suomi 100
- Support for PW-Sat2
- Support for ESEO
- Generic Reed-Solomon decoder
- FUNcube telemetry submitter
- Support for ITASAT 1
- Support for D-STAR One
- Support for Astrocast 0.1
- Support for LUME-1

### Changed
- Update to construct 2.9

### Fixed
- Miscellaneous bugs

## [1.2.0] - 2018-09-20
### Added
- feh fullscreen parameter for image decoders

## [1.1.0] - 2018-09-01
### Added
- Support for TANUSHA-3 PM
- 9k6 support for ExAlta-1
- Some extra checks in LilacSat-1 image decoder

## [1.0.0] - 2018-08-02
First gr-satellites release using semantic versioning

[Unreleased]: https://github.com/daniestevez/gr-satellites/compare/v3.5.2...master
[3.5.2]: https://github.com/daniestevez/gr-satellites/compare/v3.5.1...v3.5.2
[3.5.1]: https://github.com/daniestevez/gr-satellites/compare/v3.5.0...v3.5.1
[3.5.0]: https://github.com/daniestevez/gr-satellites/compare/v3.4.0...v3.5.0
[3.4.0]: https://github.com/daniestevez/gr-satellites/compare/v3.3.0...v3.4.0
[3.3.0]: https://github.com/daniestevez/gr-satelliites/compare/v3.2.0...v3.3.0
[3.2.0]: https://github.com/daniestevez/gr-satellites/compare/v3.1.0...v3.2.0
[3.1.0]: https://github.com/daniestevez/gr-satellites/compare/v3.0.0...v3.1.0
[3.0.0]: https://github.com/daniestevez/gr-satellites/compare/v3.0.0-rc1...v3.0.0
[3.0.0-rc1]: https://github.com/daniestevez/gr-satellites/compare/v2.3.2...v3.0.0-rc1
[2.3.2]: https://github.com/daniestevez/gr-satellites/compare/v2.3.1...v2.3.2
[2.3.1]: https://github.com/daniestevez/gr-satellites/compare/v2.3.0...v2.3.1
[2.3.0]: https://github.com/daniestevez/gr-satellites/compare/v2.2.0...v2.3.0
[2.2.0]: https://github.com/daniestevez/gr-satellites/compare/v2.1.0...v2.2.0
[2.1.0]: https://github.com/daniestevez/gr-satellites/compare/v2.0.0...v2.1.0
[2.0.0]: https://github.com/daniestevez/gr-satellites/compare/v1.8.1...v2.0.0
[1.8.1]: https://github.com/daniestevez/gr-satellites/compare/v1.8.0...v1.8.1
[1.8.0]: https://github.com/daniestevez/gr-satellites/compare/v1.7.0...v1.8.0
[1.7.0]: https://github.com/daniestevez/gr-satellites/compare/v1.6.0...v1.7.0
[1.6.0]: https://github.com/daniestevez/gr-satellites/compare/v1.5.0...v1.6.0
[1.5.0]: https://github.com/daniestevez/gr-satellites/compare/v1.4.0...v1.5.0
[1.4.0]: https://github.com/daniestevez/gr-satellites/compare/v1.3.1...v1.4.0
[1.3.0]: https://github.com/daniestevez/gr-satellites/compare/v1.3.0...v1.3.1
[1.3.0]: https://github.com/daniestevez/gr-satellites/compare/v1.2.0...v1.3.0
[1.2.0]: https://github.com/daniestevez/gr-satellites/compare/v1.1.0...v1.2.0
[1.1.0]: https://github.com/daniestevez/gr-satellites/compare/v1.0.0...v1.1.0
[1.0.0]: https://github.com/daniestevez/gr-satellites/releases/tag/v1.0.0<|MERGE_RESOLUTION|>--- conflicted
+++ resolved
@@ -15,13 +15,10 @@
 
 ### Changed
 - Replaced boost::bind() by C++ lambdas
-<<<<<<< HEAD
 - Definitive NORAD IDs for NETSAT 1-4
 - Updated AISTECHSAT-2 transmit frequency
-=======
 - Refactored Reed-Solomon decoder C++ blocks
 - Refactored CCSDS deframer blocks to allow more generality
->>>>>>> 1e4a3609
 
 ### Removed
 - Deprecated CC11xx remove length, Header remover and Strip AX.25 header in favour of PDU Head/Tail
