--- conflicted
+++ resolved
@@ -93,14 +93,11 @@
     satellites_lume1_telemetry_parser.xml
     satellites_qo100_telemetry_print.xml
     satellites_decode_rs_interleaved.xml
-<<<<<<< HEAD
     satellites_swiatowid_packet_crop.xml
     satellites_check_swiatowid_crc.xml
     satellites_swiatowid_packet_split.xml
     satellites_swiatowid_image_decoder.xml
     satellites_taurus1_telemetry_parser.xml
-    DESTINATION share/gnuradio/grc/blocks
-=======
     CCSDS/satellites_space_packet_parser.xml
     CCSDS/satellites_telemetry_parser.xml
     CCSDS/satellites_telecommand_parser.xml
@@ -112,6 +109,6 @@
     CCSDS/satellites_telemetry_ocf_adder.xml
     CCSDS/satellites_space_packet_time_stamp_adder.xml
     CCSDS/variable_time_format_parameters.xml
-    CCSDS/satellites_telemetry_packet_reconstruction.xml DESTINATION share/gnuradio/grc/blocks
->>>>>>> 54b262da
+    CCSDS/satellites_telemetry_packet_reconstruction.xml
+    DESTINATION share/gnuradio/grc/blocks
 )