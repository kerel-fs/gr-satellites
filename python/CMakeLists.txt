--- conflicted
+++ resolved
@@ -113,14 +113,11 @@
     lume1_telemetry.py
     ecss_pus.py
     qo100_telemetry_print.py
-<<<<<<< HEAD
     swiatowid_packet_crop.py
     check_swiatowid_crc.py
     swiatowid_packet_split.py
     swiatowid_image_decoder.py
     taurus1_telemetry_parser.py
-    DESTINATION ${GR_PYTHON_DIR}/satellites
-=======
     CCSDS/space_packet_parser.py
     CCSDS/space_packet.py
     CCSDS/telemetry.py
@@ -134,8 +131,8 @@
     CCSDS/virtual_channel_demultiplexer.py
     CCSDS/telemetry_ocf_adder.py
     CCSDS/space_packet_time_stamp_adder.py
-    CCSDS/telemetry_packet_reconstruction.py DESTINATION ${GR_PYTHON_DIR}/satellites
->>>>>>> 54b262da
+    CCSDS/telemetry_packet_reconstruction.py
+    DESTINATION ${GR_PYTHON_DIR}/satellites
 )
 
 ########################################################################
